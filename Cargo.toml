[package]
name = "trust-graph"
<<<<<<< HEAD
version = "0.2.9"
=======
version = "0.2.8"
>>>>>>> 18f010c7
authors = ["Fluence Labs"]
edition = "2018"
description = "trust graph"
license = "Apache-2.0"
repository = "https://github.com/fluencelabs/trust-graph"

[dependencies]
libp2p-core = { package = "fluence-fork-libp2p-core", version = "0.27.2", features = ["secp256k1"] }
serde = { version = "=1.0.118", features = ["derive"] }

<<<<<<< HEAD
fluence-keypair = { path = "./keypair", version = "0.5.0" }
=======
fluence-keypair = { path = "./keypair", version = "0.4.0" }
>>>>>>> 18f010c7
serde_json = "1.0.58"
bs58 = "0.3.1"
failure = "0.1.6"
log = "0.4.11"
ref-cast = "1.0.2"
derivative = "2.1.1"
signature = "1.3.0"
serde_with = "1.6.0"
thiserror = "1.0.23"
sha2 = "0.9.5"
rand = "0.7.0"

[workspace]
members = [
<<<<<<< HEAD
    "keypair"]
exclude = [
"service"
=======
    "keypair"
>>>>>>> 18f010c7
]<|MERGE_RESOLUTION|>--- conflicted
+++ resolved
@@ -1,10 +1,6 @@
 [package]
 name = "trust-graph"
-<<<<<<< HEAD
 version = "0.2.9"
-=======
-version = "0.2.8"
->>>>>>> 18f010c7
 authors = ["Fluence Labs"]
 edition = "2018"
 description = "trust graph"
@@ -15,11 +11,7 @@
 libp2p-core = { package = "fluence-fork-libp2p-core", version = "0.27.2", features = ["secp256k1"] }
 serde = { version = "=1.0.118", features = ["derive"] }
 
-<<<<<<< HEAD
 fluence-keypair = { path = "./keypair", version = "0.5.0" }
-=======
-fluence-keypair = { path = "./keypair", version = "0.4.0" }
->>>>>>> 18f010c7
 serde_json = "1.0.58"
 bs58 = "0.3.1"
 failure = "0.1.6"
@@ -34,11 +26,6 @@
 
 [workspace]
 members = [
-<<<<<<< HEAD
-    "keypair"]
-exclude = [
-"service"
-=======
-    "keypair"
->>>>>>> 18f010c7
+    "keypair",
+    "service"
 ]