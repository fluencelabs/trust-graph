--- conflicted
+++ resolved
@@ -16,11 +16,7 @@
           sudo bash .github/download_marine.sh
       - restore_cache:
           keys:
-<<<<<<< HEAD
-            - trust-graph00-{{ checksum "./Cargo.lock" }}-{{ checksum "./keypair/Cargo.lock" }}
-=======
             - trust-graph00-{{ checksum "./Cargo.lock" }}
->>>>>>> 58648d70
       - run: |
           rustup target add wasm32-wasi
           cargo test --no-fail-fast --release --all-features --
