name: "release"

on:
  push:
    branches:
      - "master"

concurrency:
  group: "${{ github.workflow }}-${{ github.ref }}"

jobs:
  release-please:
    runs-on: ubuntu-latest

    outputs:
      releases-created: ${{ steps.release.outputs['releases_created'] }}
      trust-graph-api-release-created: ${{ steps.release.outputs['aqua--release-created'] }}
      trust-graph-release-created: ${{ steps.release.outputs['release-created'] }}
      trust-graph-tag-name: ${{ steps.release.outputs['tag_name'] }}

    steps:
      - name: Run release-please
        id: release
        uses: google-github-actions/release-please-action@v3
        with:
          token: ${{ secrets.FLUENCEBOT_RELEASE_PLEASE_PAT }}
          command: manifest
          config-file: .github/release-please/config.json
          manifest-file: .github/release-please/manifest.json

      - name: Show output from release-please
        if: steps.release.outputs.releases_created
        env:
          RELEASE_PLEASE_OUTPUT: ${{ toJSON(steps.release.outputs) }}
        run: echo "${RELEASE_PLEASE_OUTPUT}" | jq

  publish:
    runs-on: builder

    needs: release-please
    if: needs.release-please.outputs.releases-created

    permissions:
      contents: write
      id-token: write

    steps:
      - name: Checkout
        uses: actions/checkout@v3

      - name: Import secrets
        uses: hashicorp/vault-action@v2.4.3
        with:
<<<<<<< HEAD
          url: https://vault.fluence.dev
          path: jwt/github
          role: ci
          method: jwt
          jwtGithubAudience: "https://github.com/fluencelabs"
          jwtTtl: 300
          exportToken: false
          secrets: |
            kv/npmjs/fluencebot token | NODE_AUTH_TOKEN ;
            kv/crates.io/fluencebot token | CARGO_REGISTRY_TOKEN
=======
          node-version: "15"
          registry-url: "https://registry.npmjs.org"
          cache: npm
          cache-dependency-path: "aqua/package-lock.json"
>>>>>>> 8e58f561

      - name: Setup Rust toolchain
        uses: actions-rust-lang/setup-rust-toolchain@v1

<<<<<<< HEAD
      - name: Install cargo-workspaces
        uses: baptiste0928/cargo-install@v1.3.0
        with:
          crate: cargo-workspaces
=======
      - name: Install Marine
        uses: baptiste0928/cargo-install@v1.3.0
        with:
          crate: marine

      - name: Build trust-graph
        working-directory: ./service
        run: ./build.sh
>>>>>>> 8e58f561

      - name: Publish to crates.io
        run: |
          cargo ws publish \
            --no-git-commit \
            --allow-dirty \
            --from-git \
            --skip-published \
            --yes

      - name: Install Marine
        uses: baptiste0928/cargo-install@v1.3.0
        with:
          crate: marine

      - name: Build service
        run: ./build.sh
        working-directory: service

      - name: Setup node
        uses: actions/setup-node@v3
        with:
          node-version: "16"
          registry-url: "https://registry.npmjs.org"
          cache-dependency-path: "aqua/package-lock.json"
          cache: "npm"

      - run: npm i
        working-directory: aqua

      - run: npm run build
        working-directory: aqua

      - name: Publish to NPM registry
        if: needs.release-please.outputs.trust-graph-api-release-created
        run: npm publish --access public
        working-directory: aqua

      - name: Create builtin distribution package
        if: needs.release-please.outputs.trust-graph-release-created
        run: ./builtin-package/package.sh

      - name: Calculate SHA256
        if: needs.release-please.outputs.trust-graph-release-created
        id: sha
        run: |
          # Calculate sha256
          du -hs trust-graph.tar.gz
          sha256sum trust-graph.tar.gz
          sha=($(sha256sum trust-graph.tar.gz))
          echo "sha256=${sha}" >> $GITHUB_OUTPUT

      - name: Upload trust-graph package
        if: needs.release-please.outputs.trust-graph-release-created
        uses: softprops/action-gh-release@v1
        with:
          files: trust-graph.tar.gz
          tag_name: ${{ needs.release-please.outputs.trust-graph-tag-name }}

      - name: Update version in node-distro repo
        if: needs.release-please.outputs.trust-graph-release-created
        uses: benc-uk/workflow-dispatch@v1
        with:
          workflow: update_service
          repo: fluencelabs/node-distro
          ref: "main"
          token: ${{ secrets.PERSONAL_TOKEN }}
          inputs: '{
            "name": "trust-graph",
            "version": "${{ needs.release-please.outputs.version }}",
            "url": "https://github.com/fluencelabs/aqua-ipfs/releases/download/${{ needs.release-please.outputs.trust-graph-tag-name }}/trust-graph.tar.gz",
            "sha256": "${{ steps.sha.outputs.sha256 }}"
          }'

  slack:
    if: always()
    name: "Notify"
    runs-on: ubuntu-latest

    needs:
      - release-please
      - trust-graph

    permissions:
      contents: read
      id-token: write

    steps:
      - uses: lwhiteley/dependent-jobs-result-check@v1
        id: status
        with:
          statuses: failure
          dependencies: ${{ tojson(needs) }}

      - name: log output
        run: |
          echo "statuses:" "${{ steps.status.outputs.statuses }}"
          echo "jobs:" "${{ steps.status.outputs.jobs }}"
          echo "found any?:" "${{ steps.status.outputs.found }}"

      - name: import secrets
        uses: hashicorp/vault-action@v2.4.3
        with:
          url: https://vault.fluence.dev
          path: jwt/github
          role: ci
          method: jwt
          jwtgithubaudience: "https://github.com/fluencelabs"
          jwtttl: 300
          exporttoken: false
          secrets: |
            kv/slack/release-please webhook | slack_webhook_url

      - uses: ravsamhq/notify-slack-action@v2
        if: steps.status.outputs.found == 'true'
        with:
          status: "failure"
          notification_title: "*{workflow}* has {status_message}"
          message_format: "${{ steps.status.outputs.jobs }} {status_message} in <{repo_url}|{repo}>"
          footer: "<{run_url}>"<|MERGE_RESOLUTION|>--- conflicted
+++ resolved
@@ -51,7 +51,6 @@
       - name: Import secrets
         uses: hashicorp/vault-action@v2.4.3
         with:
-<<<<<<< HEAD
           url: https://vault.fluence.dev
           path: jwt/github
           role: ci
@@ -62,31 +61,24 @@
           secrets: |
             kv/npmjs/fluencebot token | NODE_AUTH_TOKEN ;
             kv/crates.io/fluencebot token | CARGO_REGISTRY_TOKEN
-=======
-          node-version: "15"
-          registry-url: "https://registry.npmjs.org"
-          cache: npm
-          cache-dependency-path: "aqua/package-lock.json"
->>>>>>> 8e58f561
 
       - name: Setup Rust toolchain
         uses: actions-rust-lang/setup-rust-toolchain@v1
 
-<<<<<<< HEAD
-      - name: Install cargo-workspaces
-        uses: baptiste0928/cargo-install@v1.3.0
-        with:
-          crate: cargo-workspaces
-=======
       - name: Install Marine
         uses: baptiste0928/cargo-install@v1.3.0
         with:
           crate: marine
 
-      - name: Build trust-graph
-        working-directory: ./service
+      - name: Build
         run: ./build.sh
->>>>>>> 8e58f561
+        working-directory: service
+
+      - name: Install cargo-workspaces
+        uses: baptiste0928/cargo-install@v1.3.0
+        with:
+        with:
+          crate: cargo-workspaces
 
       - name: Publish to crates.io
         run: |
@@ -96,15 +88,6 @@
             --from-git \
             --skip-published \
             --yes
-
-      - name: Install Marine
-        uses: baptiste0928/cargo-install@v1.3.0
-        with:
-          crate: marine
-
-      - name: Build service
-        run: ./build.sh
-        working-directory: service
 
       - name: Setup node
         uses: actions/setup-node@v3
