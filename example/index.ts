/*
 * Copyright 2021 Fluence Labs Limited
 *
 * Licensed under the Apache License, Version 2.0 (the "License");
 * you may not use this file except in compliance with the License.
 * You may obtain a copy of the License at
 *
 *     http://www.apache.org/licenses/LICENSE-2.0
 *
 * Unless required by applicable law or agreed to in writing, software
 * distributed under the License is distributed on an "AS IS" BASIS,
 * WITHOUT WARRANTIES OR CONDITIONS OF ANY KIND, either express or implied.
 * See the License for the specific language governing permissions and
 * limitations under the License.
 */

import { trusted_computation } from "./generated/computation";
import * as tg from "./generated/export";
import { Fluence, FluencePeer, KeyPair } from "@fluencelabs/fluence";
import { krasnodar, Node, testNet, stage } from "@fluencelabs/fluence-network-environment";
import assert from "assert";
const bs58 = require('bs58');

let local: Node[] = [
    {
        peerId: "12D3KooWHBG9oaVx4i3vi6c1rSBUm7MLBmyGmmbHoZ23pmjDCnvK",
        multiaddr:
            "/ip4/127.0.0.1/tcp/9990/ws/p2p/12D3KooWHBG9oaVx4i3vi6c1rSBUm7MLBmyGmmbHoZ23pmjDCnvK",
    },
    {
        peerId: "12D3KooWRABanQHUn28dxavN9ZS1zZghqoZVAYtFpoN7FdtoGTFv",
        multiaddr:
            "/ip4/127.0.0.1/tcp/9991/ws/p2p/12D3KooWRABanQHUn28dxavN9ZS1zZghqoZVAYtFpoN7FdtoGTFv",
    },
    {
        peerId: "12D3KooWFpQ7LHxcC9FEBUh3k4nSCC12jBhijJv3gJbi7wsNYzJ5",
        multiaddr:
            "/ip4/127.0.0.1/tcp/9992/ws/p2p/12D3KooWFpQ7LHxcC9FEBUh3k4nSCC12jBhijJv3gJbi7wsNYzJ5",
    },
];

async function revoke_all(relay: string, revoked_by: string, nodes: Node[]) {
    for (var node of nodes) {
        let error = await tg.revoke(relay, revoked_by, node.peerId);
        if (error !== null) {
            console.log(error)
        }
    }
}

async function add_new_trust_checked(relay: string, issuer: string, issued_for_peer_id: string, expires_at_sec: number) {
    let error = await tg.add_trust(relay, issuer, issued_for_peer_id, expires_at_sec);
    if (error !== null) {
        console.error("%s", error);
    } else {
        console.log("Trust issued for %s successfully added", issued_for_peer_id)
    }
}

async function revoke_checked(relay: string, revoked_by: string, revoked_peer_id: string) {
    let error = await tg.revoke(relay, revoked_by, revoked_peer_id);
    if (error !== null) {
        console.log("%s", error);
    } else {
        console.log("Trust issued for %s revoked", revoked_peer_id)
    }
}

async function exec_trusted_computation(node: string) {
    let [result, error] = await trusted_computation(node)

    if (result !== null) {
        console.log("📗 Trusted computation on node %s successful, result is %s", node, result)
    } else {
        console.log("📕 Trusted computation on node %s failed, error:", node, error)
    }
}

<<<<<<< HEAD
async function main(nodes: Node[], isLocal: boolean) {
    var sk;
    if (isLocal) {
        // key from local-network/builtins_secret_key.ed25519 to connect as builtins owner
        sk = bs58.decode("5FwE32bDcphFzuMca7Y2qW1gdR64fTBYoRNvD4MLE1hecDGhCMQGKn8aseMr5wRo4Xo2CRFdrEAawUNLYkgQD78K").slice(0, 32); // first 32 bytes - secret key, second - public key
    } else {
        sk = bs58.decode("E5ay3731i4HN8XjJozouV92RDMGAn3qSnb9dKSnujiWv"); // example_secret_key.ed25519
    }
=======
async function main(nodes: Node[]) {
    // example_secret_key.ed25519
    let sk = bs58.decode("E5ay3731i4HN8XjJozouV92RDMGAn3qSnb9dKSnujiWv");

>>>>>>> 2a5e324d
    let builtins_keypair = await KeyPair.fromEd25519SK(sk);

    let relay = nodes[0];
    await Fluence.start({ connectTo: relay, KeyPair: builtins_keypair });
    console.log(
        "📗 created a fluence peer %s with relay %s",
        Fluence.getStatus().peerId,
        Fluence.getStatus().relayPeerId
    );
    let local_peer_id = Fluence.getStatus().peerId;
    assert(local_peer_id !== null);

    let current_time = await tg.timestamp_sec();
    let far_future = current_time + 9999999;

    // clear all trusts from our peer id on relay
    await revoke_all(relay.peerId, local_peer_id, nodes.slice(0, 3));

    // wait to be sure that last revocation will be older than future trusts at least on 1 second (because timestamp in secs)
    await new Promise(f => setTimeout(f, 1000));

<<<<<<< HEAD
    if (isLocal) {
        // set our peer id as root to our relay for local node
        await add_root(relay.peerId, local_peer_id);
    }

=======
>>>>>>> 2a5e324d
    let nodeA = nodes[0].peerId
    let nodeB = nodes[1].peerId
    let nodeC = nodes[2].peerId

    console.log();
    // try to exec computation on every node, will fail
    await exec_trusted_computation(nodeA); // fail
    await exec_trusted_computation(nodeB); // fail
    await exec_trusted_computation(nodeC); // fail

<<<<<<< HEAD
=======
    console.log();
>>>>>>> 2a5e324d
    console.log("🌀 Issue trust to nodeB %s and nodeC: %s", nodeB, nodeC);
    await add_new_trust_checked(relay.peerId, local_peer_id, nodeB, far_future);
    await add_new_trust_checked(relay.peerId, local_peer_id, nodeC, far_future);

    console.log();
    await exec_trusted_computation(nodeA); // fail
    await exec_trusted_computation(nodeB); // success
    await exec_trusted_computation(nodeC); // success
<<<<<<< HEAD
=======
    console.log();
>>>>>>> 2a5e324d

    await new Promise(f => setTimeout(f, 1000));
    console.log("🚫 Revoke trust to nodeB");
    await revoke_checked(relay.peerId, local_peer_id, nodeB);

    console.log();
    await exec_trusted_computation(nodeA); // fail
    await exec_trusted_computation(nodeB); // fail
    await exec_trusted_computation(nodeC); // success
    return;
}

console.log("In this example we try to execute some trusted computations based on trusts");
let args = process.argv.slice(2);
var environment: Node[];
<<<<<<< HEAD
var isLocal = false;
if (args.length >= 1 && args[0] == "local") {
  environment = local;
  isLocal = true;
=======
if (args.length >= 1 && args[0] == "local") {
  environment = local;
>>>>>>> 2a5e324d
  console.log("📘 Will connect to local nodes");
} else {
  environment = testNet;
  console.log("📘 Will connect to testNet");
}

<<<<<<< HEAD
main(environment, isLocal)
=======
main(environment)
>>>>>>> 2a5e324d
    .then(() => process.exit(0))
    .catch((error) => {
        console.error(error);
        process.exit(1);
    });<|MERGE_RESOLUTION|>--- conflicted
+++ resolved
@@ -76,21 +76,10 @@
     }
 }
 
-<<<<<<< HEAD
-async function main(nodes: Node[], isLocal: boolean) {
-    var sk;
-    if (isLocal) {
-        // key from local-network/builtins_secret_key.ed25519 to connect as builtins owner
-        sk = bs58.decode("5FwE32bDcphFzuMca7Y2qW1gdR64fTBYoRNvD4MLE1hecDGhCMQGKn8aseMr5wRo4Xo2CRFdrEAawUNLYkgQD78K").slice(0, 32); // first 32 bytes - secret key, second - public key
-    } else {
-        sk = bs58.decode("E5ay3731i4HN8XjJozouV92RDMGAn3qSnb9dKSnujiWv"); // example_secret_key.ed25519
-    }
-=======
 async function main(nodes: Node[]) {
     // example_secret_key.ed25519
     let sk = bs58.decode("E5ay3731i4HN8XjJozouV92RDMGAn3qSnb9dKSnujiWv");
 
->>>>>>> 2a5e324d
     let builtins_keypair = await KeyPair.fromEd25519SK(sk);
 
     let relay = nodes[0];
@@ -112,14 +101,6 @@
     // wait to be sure that last revocation will be older than future trusts at least on 1 second (because timestamp in secs)
     await new Promise(f => setTimeout(f, 1000));
 
-<<<<<<< HEAD
-    if (isLocal) {
-        // set our peer id as root to our relay for local node
-        await add_root(relay.peerId, local_peer_id);
-    }
-
-=======
->>>>>>> 2a5e324d
     let nodeA = nodes[0].peerId
     let nodeB = nodes[1].peerId
     let nodeC = nodes[2].peerId
@@ -130,10 +111,7 @@
     await exec_trusted_computation(nodeB); // fail
     await exec_trusted_computation(nodeC); // fail
 
-<<<<<<< HEAD
-=======
     console.log();
->>>>>>> 2a5e324d
     console.log("🌀 Issue trust to nodeB %s and nodeC: %s", nodeB, nodeC);
     await add_new_trust_checked(relay.peerId, local_peer_id, nodeB, far_future);
     await add_new_trust_checked(relay.peerId, local_peer_id, nodeC, far_future);
@@ -142,10 +120,7 @@
     await exec_trusted_computation(nodeA); // fail
     await exec_trusted_computation(nodeB); // success
     await exec_trusted_computation(nodeC); // success
-<<<<<<< HEAD
-=======
     console.log();
->>>>>>> 2a5e324d
 
     await new Promise(f => setTimeout(f, 1000));
     console.log("🚫 Revoke trust to nodeB");
@@ -161,26 +136,15 @@
 console.log("In this example we try to execute some trusted computations based on trusts");
 let args = process.argv.slice(2);
 var environment: Node[];
-<<<<<<< HEAD
-var isLocal = false;
 if (args.length >= 1 && args[0] == "local") {
   environment = local;
-  isLocal = true;
-=======
-if (args.length >= 1 && args[0] == "local") {
-  environment = local;
->>>>>>> 2a5e324d
   console.log("📘 Will connect to local nodes");
 } else {
   environment = testNet;
   console.log("📘 Will connect to testNet");
 }
 
-<<<<<<< HEAD
-main(environment, isLocal)
-=======
 main(environment)
->>>>>>> 2a5e324d
     .then(() => process.exit(0))
     .catch((error) => {
         console.error(error);
