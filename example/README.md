--- conflicted
+++ resolved
@@ -1,11 +1,8 @@
 # Run example locally
-1. Go to `local-network` 
+1. Go to `local-network`
 2. Run `docker compose up -d` to start Fluence node
 3. Go back to `../example`
 4. Run `npm i`
-<<<<<<< HEAD
-5. Run `npm run start`
-=======
 5. Run `npm run start`
 
 ## How to use
@@ -23,5 +20,4 @@
    import { krasnodar, Node } from "@fluencelabs/fluence-network-environment";
    ```
 3. Add root and issue self-signed root trust.
-4. For now, you can sign trusts/revocations only on js side with KeyPair.
->>>>>>> 24dbadaa
+4. For now, you can sign trusts/revocations only on js side with KeyPair.