--- conflicted
+++ resolved
@@ -1,15 +1,10 @@
 ## Description
-<<<<<<< HEAD
-This example shows how to use Trust Graph to label peers. There are some `trusted_computation` which can only be executed
-on labeled peer. The label is determined by the presence of certificate from `%init_peer_id` to this peer.
-=======
 This example shows how to use Trust Graph for code execution only on trusted peers. There are some `trusted_computation` which can only be performed on a trusted peer. The label is determined by the presence of the certificate from `INIT_PEER_ID` to this peer. We use peer id from [`example_secret_key.ed25519`](../example_secret_key.ed25519) as `INIT_PEER_ID` since every node bundled with the certificate issued to this key, it should be used only for test purposes.
 
 ## Run example on network
 
 1. Run `npm i`
 2. Run `npm run start`
->>>>>>> 2a5e324d
 
 
 ## Run example on network
@@ -23,9 +18,6 @@
 3. It takes some time depending on your machine for node to start and builtin services deployed. Wait for this log line: `[2022-07-06T11:33:50.782054Z INFO  particle_node] Fluence has been successfully started.`
 4. Go back to `../example`
 5. Run `npm i`
-<<<<<<< HEAD
-6. Run `npm run start local`
-=======
 6. Run `npm run start local`
 
 ## Expected output
@@ -54,5 +46,4 @@
 📕 Trusted computation on node 12D3KooWEXNUbCXooUwHrHBbrmjsrpHXoEphPwbjQXEGyzbqKnE9 failed, error: there is no certs for this peer
 📕 Trusted computation on node 12D3KooWMhVpgfQxBLkQkJed8VFNvgN4iE6MD7xCybb1ZYWW2Gtz failed, error: there is no certs for this peer
 📗 Trusted computation on node 12D3KooWHk9BjDQBUqnavciRPhAYFvqKBe4ZiPPvde7vDaqgn5er successful, result is 5
-```
->>>>>>> 2a5e324d
+```