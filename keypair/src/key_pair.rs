--- conflicted
+++ resolved
@@ -137,14 +137,7 @@
     pub fn secret(&self) -> eyre::Result<Vec<u8>> {
         use KeyPair::*;
         match self {
-<<<<<<< HEAD
-            Ed25519(pair) => Ok(pair.secret().0.to_bytes().to_vec()),
-=======
             Ed25519(pair) => Ok(pair.secret().0.to_vec()),
-            #[cfg(not(target_arch = "wasm32"))]
-            Rsa(_) => Err(eyre::eyre!("secret key is not available for RSA")),
-            Secp256k1(pair) => Ok(pair.secret().to_bytes().to_vec()),
->>>>>>> ed5bd2c0
         }
     }
 
